"""
MongoDB database connection and utilities.
"""
import asyncio
import logging
import threading
from typing import Optional, Dict, Any, List, TypeVar, Type, Union, TypeVar, Generic, Callable, Awaitable, Any, Coroutine
from pymongo import MongoClient, IndexModel, TEXT, ASCENDING, DESCENDING
from pymongo.database import Database
from pymongo.collection import Collection
from motor.motor_asyncio import AsyncIOMotorClient, AsyncIOMotorDatabase, AsyncIOMotorCollection
import certifi
from functools import lru_cache, wraps
import logging
import asyncio
from contextlib import asynccontextmanager
from bson import ObjectId
from pydantic import BaseModel, Field


from pydantic_core import core_schema
from pydantic import GetCoreSchemaHandler

class PyObjectId(str):
    """Custom type for MongoDB ObjectId that works with Pydantic v2."""

    @classmethod
    def __get_pydantic_core_schema__(
        cls,
        _source_type: Any,
        _handler: GetCoreSchemaHandler,
    ) -> core_schema.CoreSchema:
        return core_schema.json_or_python_schema(
            json_schema=core_schema.str_schema(),
            python_schema=core_schema.union_schema(
                [
                    core_schema.is_instance_schema(ObjectId),
                    core_schema.chain_schema(
                        [
                            core_schema.str_schema(),
                            core_schema.no_info_plain_validator_function(cls.validate),
                        ]
                    ),
                ]
            ),
            serialization=core_schema.plain_serializer_function_ser_schema(lambda x: str(x)),
        )

    @classmethod
    def validate(cls, v: str) -> ObjectId:
        if not ObjectId.is_valid(v):
            raise ValueError("Invalid ObjectId")
        return ObjectId(v)


# Add PyObjectId to the module's __all__ for better import handling
__all__ = ["PyObjectId"]

from ..core.config import get_settings


# Index definitions
ARTICLE_INDEXES = [
    {
        "keys": [("url", 1)],
        "name": "url_unique",
        "unique": True
    },
    {
        "keys": [("title", "text"), ("content", "text"), ("description", "text")],
        "name": "full_text_search",
        "default_language": "english",
        "weights": {
            "title": 10,
            "description": 5,
            "content": 1
        }
    },
    {
        "keys": [("published_at", -1)],
        "name": "published_at_desc"
    },
    {
        "keys": [("source.id", 1)],
        "name": "source_id"
    },
    {
        "keys": [("sentiment.score", 1)],
        "name": "sentiment_score"
    },
    {
        "keys": [("keywords", 1)],
        "name": "keywords_idx"
    },
    {
        "keys": [("is_duplicate", 1)],
        "name": "is_duplicate"
    },
    {
        "keys": [("processed", 1)],
        "name": "processed_flag"
    }
]

ALERT_INDEXES = [
    {
        "keys": [("user_id", 1), ("is_active", 1)],
        "name": "user_active_alerts",
        "background": True
    },
    {
        "keys": [("crypto_id", 1), ("is_active", 1), ("last_triggered", -1)],
        "name": "crypto_active_alerts",
        "background": True
    },
    {
        "keys": [("created_at", 1)],
        "name": "alert_expiration",
        "expireAfterSeconds": 90 * 24 * 60 * 60,  # 90 days
        "background": True
    }
]

TWEET_INDEXES = [
    {
        "keys": [("tweet_id", 1)],
        "name": "tweet_id_unique",
        "unique": True
    },
    {
        "keys": [("author.username", 1)],
        "name": "author_username"
    },
    {
        "keys": [("tweet_created_at", -1)],
        "name": "tweet_created_at_desc"
    },
    {
        "keys": [("keywords", 1)],
        "name": "tweet_keywords_idx"
    },
    {
        "keys": [("relevance_score", -1)],
        "name": "relevance_score_desc"
    }
]

PRICE_HISTORY_INDEXES = [
    {
        "keys": [("cryptocurrency", 1), ("timestamp", -1)],
        "name": "crypto_timestamp_compound",
        "background": True
    },
    {
        "keys": [("timestamp", 1)],
        "name": "price_history_ttl",
        "expireAfterSeconds": 2592000,  # 30 days
        "background": True
    }
]


logger = logging.getLogger(__name__)

# Type variables for better type hints
T = TypeVar('T')
P = TypeVar('P')
R = TypeVar('R')

# Collection names
COLLECTION_ARTICLES = "articles"
COLLECTION_SOURCES = "sources"
COLLECTION_TRENDS = "trends"
COLLECTION_ALERTS = "alerts"
COLLECTION_PRICE_HISTORY = "price_history"
COLLECTION_TWEETS = "tweets"

# Database name
DB_NAME = "crypto_news"

def async_retry(retries: int = 3, delay: float = 1.0):
    """Decorator for retrying async functions with exponential backoff."""
    def decorator(func: Callable[..., Awaitable[R]]) -> Callable[..., Awaitable[R]]:
        @wraps(func)
        async def wrapper(*args: Any, **kwargs: Any) -> R:
            last_exception = None
            for attempt in range(retries):
                try:
                    return await func(*args, **kwargs)
                except Exception as e:
                    last_exception = e
                    if attempt < retries - 1:
                        wait_time = delay * (2 ** attempt)  # Exponential backoff
                        logger.warning(
                            f"Attempt {attempt + 1}/{retries} failed. Retrying in {wait_time:.2f}s. Error: {str(e)}"
                        )
                        await asyncio.sleep(wait_time)
            raise last_exception or Exception("Unknown error occurred in async_retry")
        return wrapper
    return decorator


class MongoManager:
    """
    MongoDB connection manager that provides both synchronous and asynchronous clients
    with connection pooling, retry logic, and index management.
    
    This class uses lazy initialization and is thread-safe.
    """
    _instance = None
    _instance_lock = threading.Lock()  # For thread-safe singleton creation
    _async_lock = asyncio.Lock()      # For async operations
    _initialized = False
    _indexes_created = False
    
    def __new__(cls: Type['MongoManager']) -> 'MongoManager':
        """Thread-safe singleton pattern."""
        if cls._instance is None:
            with cls._instance_lock:  # Use threading.Lock for singleton creation
                if cls._instance is None:
                    cls._instance = super(MongoManager, cls).__new__(cls)
                    # Initialize instance variables
                    cls._instance.settings = None
                    cls._instance._async_client = None
                    cls._instance._sync_client = None
                    cls._instance._initialized = False
                    logger.info("MongoDB Manager instance created")
        return cls._instance
    
    def __init__(self):
        """Initialize the MongoDB connection manager."""
        pass
        
    def _ensure_settings(self):
        # Always fetch fresh settings to support test overrides and runtime config
        self.settings = get_settings()

    async def initialize(self, force_reconnect: bool = False) -> bool:
        """Initialize the MongoDB connection asynchronously.
        
        This method must be called before any database operations are performed.
        It's recommended to call this during application startup.
        
        Args:
            force_reconnect: If True, force reconnection even if already initialized.
            
        Returns:
            bool: True if initialization was successful, False otherwise.
        """
        async with self._async_lock:
            if self._initialized and not force_reconnect:
                return True
            
            try:
                self._ensure_settings()
                if not self.settings.MONGODB_URI:
                    logger.error("MongoDB URI is not configured.")
                    return False

                logger.info(f"Initializing async MongoDB connection to {self._get_masked_uri()}")
                
                client_kwargs: Dict[str, Any] = {
                    "maxPoolSize": self.settings.MONGODB_MAX_POOL_SIZE,
                    "minPoolSize": self.settings.MONGODB_MIN_POOL_SIZE,
                }

                uri = self.settings.MONGODB_URI
                use_tls = uri.startswith("mongodb+srv://") or "ssl=true" in uri.lower() or "tls=true" in uri.lower()
                if use_tls:
                    client_kwargs["tlsCAFile"] = certifi.where()

                self._async_client = AsyncIOMotorClient(
                    uri,
                    **client_kwargs,
                )
                
                await self._async_client.admin.command('ping')
                
                self._initialized = True
                logger.info("Async MongoDB connection initialized successfully.")
                return True

            except Exception as e:
                logger.error(f"Failed to initialize async MongoDB connection: {e}")
                self._initialized = False
                return False

    async def get_async_client(self) -> AsyncIOMotorClient:
        """Get the async MongoDB client.
        
        Returns:
            AsyncIOMotorClient: The MongoDB async client instance.
            
        Raises:
            RuntimeError: If the client cannot be initialized.
        """
        if not self._initialized or self._async_client is None:
            raise RuntimeError(
                "Async client is not initialized. Call `initialize()` first."
            )
        return self._async_client
    
    @property
    def sync_client(self) -> MongoClient:
        """Get a synchronous MongoDB client with connection pooling."""
        if self._sync_client is None:
            with self._instance_lock:
                if self._sync_client is None:
                    self._ensure_settings()
                    if not self.settings.MONGODB_URI:
                        raise ValueError("MongoDB URI is not configured")
                    
                    logger.info(f"Creating new sync MongoDB client for URI: {self._get_masked_uri()}")
                    self._sync_client = MongoClient(
                        self.settings.MONGODB_URI,
                        maxPoolSize=self.settings.MONGODB_MAX_POOL_SIZE,
                        minPoolSize=self.settings.MONGODB_MIN_POOL_SIZE,
                        waitQueueTimeoutMS=10000,
                        waitQueueMultiple=10,
                        connect=False,
                        appname="crypto-news-aggregator",
                        tlsCAFile=certifi.where(),
                    )
                    logger.info("Created new synchronous MongoDB client")
        return self._sync_client
    
    def _get_masked_uri(self) -> str:
        """Get a masked version of the MongoDB URI for logging."""
        if not self.settings.MONGODB_URI:
            return ""
        parts = self.settings.MONGODB_URI.split("//")
        if len(parts) > 1:
            return f"{parts[0]}//****:****@{'@'.join(parts[1:])}"
        return self.settings.MONGODB_URI

    def get_database(self, db_name: Optional[str] = None) -> Database:
        """Get a synchronous database instance."""
        db_name = db_name or DB_NAME
        return self.sync_client[db_name]
    
    async def get_async_database(self, db_name: Optional[str] = None) -> AsyncIOMotorDatabase:
        """Get an asynchronous database instance with logging."""
        target_db_name = db_name or getattr(self, "db_name", DB_NAME)
        logger.debug("[MongoManager] Getting async database: %s", target_db_name)

        if self._async_client is None:
            # Support tests that inject a database handle directly
            injected_db = getattr(self, "_db", None)
            if injected_db is not None:
                logger.debug("[MongoManager] Using injected async database handle for %s", target_db_name)
                return injected_db

            initialized = await self.initialize()
            if not initialized or self._async_client is None:
                raise RuntimeError("Async MongoDB client is not initialized")

        try:
<<<<<<< HEAD
            # Ensure the client is initialized
            if not self._initialized or self._async_client is None:
                logger.info("[MongoManager] Client not initialized, initializing...")
                success = await self.initialize()
                if not success:
                    raise RuntimeError("Failed to initialize MongoDB client")
            
            db = self._async_client[db_name]
            logger.debug("[MongoManager] Successfully got database: %s", db_name)
=======
            db = self._async_client[target_db_name]
            logger.debug("[MongoManager] Successfully got database: %s", target_db_name)
>>>>>>> c4f7b9f5
            return db
        except Exception as e:
            logger.error("[MongoManager] Error getting database %s: %s", target_db_name, e, exc_info=True)
            raise
    
    def get_collection(self, collection_name: str, db_name: Optional[str] = None) -> Collection:
        """Get a synchronous collection instance."""
        return self.get_database(db_name)[collection_name]
    
    async def get_async_collection(
        self, collection_name: str, db_name: Optional[str] = None
    ) -> AsyncIOMotorCollection:
        """Get an asynchronous collection instance with logging."""
        logger.debug("[MongoManager] Getting async collection: %s", collection_name)
        try:
            db = await self.get_async_database(db_name)
            collection = db[collection_name]
            logger.debug("[MongoManager] Successfully got collection: %s", collection_name)
            return collection
        except Exception as e:
            logger.error("[MongoManager] Error getting collection %s: %s", collection_name, e, exc_info=True)
            raise
    
    async def initialize_indexes(self, force_recreate: bool = False):
        """Create indexes for all collections if they don't exist."""
        if self._indexes_created and not force_recreate:
            return
            
        logger.info("Initializing MongoDB indexes...")
        
        # Create article indexes
        articles_col = await self.get_async_collection(COLLECTION_ARTICLES)
        
        # Create alerts collection indexes
        alerts_col = await self.get_async_collection(COLLECTION_ALERTS)
        
        # Create price history collection indexes
        price_history_col = await self.get_async_collection(COLLECTION_PRICE_HISTORY)
        
        # Drop existing indexes if force_recreate is True
        if force_recreate:
            await articles_col.drop_indexes()
            await alerts_col.drop_indexes()
            await price_history_col.drop_indexes()
            tweets_col_for_reset = await self.get_async_collection(COLLECTION_TWEETS)
            await tweets_col_for_reset.drop_indexes()
        
        # Create indexes for articles collection
        for index_info in ARTICLE_INDEXES:
            index_options = index_info.copy()
            keys = index_options.pop("keys")
            if not await self._has_index(articles_col, index_options.get("name")):
                await articles_col.create_index(keys, **index_options)
        
        # Create indexes for alerts collection
        for index_info in ALERT_INDEXES:
            index_options = index_info.copy()
            keys = index_options.pop("keys")
            if not await self._has_index(alerts_col, index_options.get("name")):
                await alerts_col.create_index(keys, **index_options)
        
        # Create indexes for price history collection
        price_history_col = await self.get_async_collection(COLLECTION_PRICE_HISTORY)
        for index_info in PRICE_HISTORY_INDEXES:
            index_options = index_info.copy()
            keys = index_options.pop("keys")
            if not await self._has_index(price_history_col, index_options.get("name")):
                await price_history_col.create_index(keys, **index_options)

        # Create indexes for tweets collection
        tweets_col = await self.get_async_collection(COLLECTION_TWEETS)
        for index_info in TWEET_INDEXES:
            index_options = index_info.copy()
            keys = index_options.pop("keys")
            if not await self._has_index(tweets_col, index_options.get("name")):
                await tweets_col.create_index(keys, **index_options)
        
        logger.info("MongoDB indexes initialized successfully")
        self._indexes_created = True
    
    async def _has_index(self, collection: AsyncIOMotorCollection, index_name: str) -> bool:
        """Check if an index with the given name exists."""
        if not index_name:
            return False
            
        cursor = collection.list_indexes()
        async for index in cursor:
            if index["name"] == index_name:
                return True
        return False
    
    @asynccontextmanager
    async def get_session(self):
        """Async context manager for MongoDB transactions."""
        async with await self._async_client.start_session() as session:
            async with await session.start_transaction():
                try:
                    yield session
                    await session.commit_transaction()
                except Exception as e:
                    await session.abort_transaction()
                    logger.error(f"MongoDB transaction failed: {str(e)}")
                    raise
    
    @async_retry(retries=3, delay=1.0)
    async def find_one_with_retry(
        self, 
        collection_name: str,
        filter_dict: Dict[str, Any],
        **kwargs
    ) -> Optional[Dict[str, Any]]:
        """Find one document with retry logic."""
        collection = await self.get_async_collection(collection_name)
        return await collection.find_one(filter_dict, **kwargs)
    
    @async_retry(retries=3, delay=1.0)
    async def insert_one_with_retry(
        self, 
        collection_name: str,
        document: Dict[str, Any],
        **kwargs
    ) -> Any:
        """Insert one document with retry logic."""
        collection = await self.get_async_collection(collection_name)
        result = await collection.insert_one(document, **kwargs)
        return result.inserted_id
    
    async def ping(self) -> bool:
        """Ping the MongoDB server to check connection.
        
        Returns:
            bool: True if the ping was successful, False otherwise.
        """
        if not self._initialized:
            logger.warning("MongoDB client not initialized, attempting to initialize...")
            return await self.initialize()
            
        try:
            client = await self.get_async_client()
            if client is None:
                logger.error("MongoDB client is None")
                return False
                
            await client.admin.command('ping')
            logger.info("MongoDB ping successful.")
            return True
            
        except Exception as e:
            logger.error(f"MongoDB ping failed: {str(e)}")
            logger.debug("Ping failure details:", exc_info=True)
            # Attempt to reinitialize the connection
            if self._initialized:  # Only try to reconnect if we were previously connected
                logger.info("Attempting to reconnect to MongoDB...")
                return await self.initialize(force_reconnect=True)
            return False
    
    async def aclose(self):
        """Asynchronously close all MongoDB connections."""
        if self._async_client:
            try:
                logger.debug("Closing MongoDB async client...")
                self._async_client.close()
                # Give the client a moment to close connections
                await asyncio.sleep(0.1)
                logger.info("Closed MongoDB async client")
            except Exception as e:
                logger.error(f"Error closing MongoDB async client: {e}")
            finally:
                self._async_client = None
                
    async def close(self):
        """Close the MongoDB connection.
        
        This method should be called when the application is shutting down
        or when you want to explicitly close the connection.
        """
        logger.info("Closing MongoDB connections...")
        
        # Close async client if it exists
        if hasattr(self, '_async_client') and self._async_client:
            try:
                self._async_client.close()
                logger.info("Closed async MongoDB connection")
            except Exception as e:
                logger.error(f"Error closing async MongoDB connection: {e}")
            finally:
                self._async_client = None
        
        # Close sync client if it exists
        if hasattr(self, '_sync_client') and self._sync_client:
            try:
                self._sync_client.close()
                logger.info("Closed sync MongoDB connection")
            except Exception as e:
                logger.error(f"Error closing sync MongoDB connection: {e}")
            finally:
                self._sync_client = None
                
        self._initialized = False

    def __del__(self):
        """Ensure connections are closed when the manager is destroyed."""
        # Try to close sync client if it exists
        if hasattr(self, '_sync_client') and self._sync_client:
            try:
                self._sync_client.close()
            except Exception as e:
                logger.warning(f"Error closing sync client in __del__: {e}")
        
        # Try to close async client if it exists
        if hasattr(self, '_async_client') and self._async_client:
            try:
                self._async_client.close()
            except Exception as e:
                logger.warning(f"Error closing async client in __del__: {e}")

# Initialize the global MongoDB manager instance
mongo_manager = MongoManager()

async def initialize_mongodb() -> bool:
    """Initialize the MongoDB connection and indexes.
    
    This function must be called explicitly during application startup.
    
    Returns:
        bool: True if initialization was successful, False otherwise.
    """
    try:
        # Initialize the MongoDB connection
        success = await mongo_manager.initialize()
        if not success:
            logger.error("Failed to initialize MongoDB connection")
            return False
            
        # Initialize indexes
        await ensure_indexes()
        
        return True
        
    except Exception as e:
        logger.error(f"Error initializing MongoDB: {e}")
        return False

# Helper functions for dependency injection
async def get_mongodb() -> AsyncIOMotorDatabase:
    """Dependency to get the async MongoDB database instance."""
    db = await mongo_manager.get_async_database()
    return db

async def get_collection(collection_name: str) -> AsyncIOMotorCollection:
    """Dependency to get an async MongoDB collection."""
    return await mongo_manager.get_async_collection(collection_name)

def get_sync_database() -> Database:
    """Dependency to get the sync MongoDB database instance."""
    return mongo_manager.get_database()

async def ensure_indexes():
    """Ensure MongoDB indexes are created on application startup."""
    await mongo_manager.initialize_indexes()

# Add event handler to ensure indexes are created on application startup
import atexit
import asyncio
from contextlib import asynccontextmanager

# Global flag to track if we're in a FastAPI lifespan context
_in_fastapi_lifespan = False

async def _on_startup():
    """Initialize MongoDB indexes on application startup."""
    try:
        await ensure_indexes()
        logger.info("MongoDB indexes verified/created successfully")
    except Exception as e:
        logger.error(f"Failed to initialize MongoDB indexes: {str(e)}")
        raise

# Cleanup on exit
async def _on_shutdown():
    """Clean up MongoDB connections on application shutdown."""
    try:
        if mongo_manager._async_client is not None:
            await mongo_manager.aclose()
            # Use print instead of logger during shutdown to avoid logging after logger shutdown
            print("MongoDB connections closed successfully")
        else:
            print("No async MongoDB client to close")
    except Exception as e:
        # Use print instead of logger during shutdown
        print(f"Error during MongoDB shutdown: {e}")
        raise

def get_lifespan():
    """
    Get a FastAPI lifespan context manager for MongoDB connection management.
    
    Usage in FastAPI:
    app = FastAPI(lifespan=get_lifespan())
    """
    from contextlib import asynccontextmanager
    
    @asynccontextmanager
    async def lifespan(app):
        global _in_fastapi_lifespan
        _in_fastapi_lifespan = True
        
        # Initialize indexes on startup
        await _on_startup()
        
        # Yield control to the application
        yield
        
        # Clean up on shutdown
        await _on_shutdown()
        _in_fastapi_lifespan = False
    
    return lifespan
<|MERGE_RESOLUTION|>--- conflicted
+++ resolved
@@ -354,8 +354,7 @@
             if not initialized or self._async_client is None:
                 raise RuntimeError("Async MongoDB client is not initialized")
 
-        try:
-<<<<<<< HEAD
+try:
             # Ensure the client is initialized
             if not self._initialized or self._async_client is None:
                 logger.info("[MongoManager] Client not initialized, initializing...")
@@ -365,13 +364,9 @@
             
             db = self._async_client[db_name]
             logger.debug("[MongoManager] Successfully got database: %s", db_name)
-=======
-            db = self._async_client[target_db_name]
-            logger.debug("[MongoManager] Successfully got database: %s", target_db_name)
->>>>>>> c4f7b9f5
             return db
         except Exception as e:
-            logger.error("[MongoManager] Error getting database %s: %s", target_db_name, e, exc_info=True)
+            logger.error("[MongoManager] Error getting database %s: %s", db_name, e, exc_info=True)
             raise
     
     def get_collection(self, collection_name: str, db_name: Optional[str] = None) -> Collection:
