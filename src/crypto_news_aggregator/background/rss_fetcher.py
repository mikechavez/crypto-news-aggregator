import asyncio
import logging
import re
from collections import Counter
from datetime import datetime, timezone
from typing import Iterable, List, Sequence

from ..services.rss_service import RSSService
from ..db.operations.articles import create_or_update_articles
from ..llm.factory import get_llm_provider
from ..db.mongodb import mongo_manager

logger = logging.getLogger(__name__)

_STOPWORDS = {
    "the",
    "and",
    "for",
    "with",
    "this",
    "that",
    "from",
    "have",
    "will",
    "into",
    "been",
    "after",
    "their",
    "about",
    "there",
    "would",
    "could",
    "should",
    "while",
    "where",
    "which",
    "among",
    "using",
    "against",
    "across",
    "still",
    "other",
    "between",
    "taking",
    "because",
    "until",
    "during",
    "under",
    "whose",
    "however",
    "today",
    "yesterday",
    "tomorrow",
    "news",
    "crypto",
    "cryptocurrency",
    "market",
    "markets",
    "price",
}

_MAX_KEYWORDS = 10


async def fetch_and_process_rss_feeds():
    """Fetches RSS feeds, processes articles, and stores them."""
    rss_service = RSSService()
    articles = await rss_service.fetch_all_feeds()
    await create_or_update_articles(articles)
    
    # Run LLM analysis on the newly fetched articles
    await process_new_articles_from_mongodb()


def _tokenize_for_keywords(text: str) -> Iterable[str]:
    for token in re.findall(r"\b[A-Za-z][A-Za-z0-9\-\$]{2,}\b", text):
        lowered = token.lower()
        if lowered in _STOPWORDS:
            continue
        if lowered.isdigit():
            continue
        yield token.strip("$#")


def _select_keywords(tokens: Sequence[str], max_keywords: int = _MAX_KEYWORDS) -> List[str]:
    if not tokens:
        return []
    counter = Counter(tokens)
    sorted_tokens = sorted(counter.items(), key=lambda item: (-item[1], item[0].lower()))
    keywords: List[str] = []
    for word, _ in sorted_tokens:
        normalized = word.upper() if word.isupper() else word.title()
        if normalized not in keywords:
            keywords.append(normalized)
        if len(keywords) >= max_keywords:
            break
    return keywords


def _derive_sentiment_label(score: float) -> str:
    """Derive sentiment label from sentiment score."""
    if score is None:
        return "neutral"
    if score >= 0.4:
        return "positive"
    if score <= -0.4:
        return "negative"
    return "neutral"


async def process_new_articles_from_mongodb():
    """Analyzes and enriches new articles from MongoDB that haven't been processed yet."""
    db = await mongo_manager.get_async_database()
    collection = db.articles
    llm_client = get_llm_provider()

    enrichment_query = {
        "$or": [
            {"relevance_score": {"$exists": False}},
            {"relevance_score": None},
<<<<<<< HEAD
            {"relevance_score": 0.0},
            {"sentiment_score": {"$exists": False}},
            {"sentiment_score": None},
            {"sentiment_score": 0.0},
=======
            {"sentiment_score": {"$exists": False}},
            {"sentiment_score": None},
>>>>>>> c4f7b9f5
            {"sentiment": {"$exists": False}},
        ]
    }

    new_articles = collection.find(enrichment_query)

    processed = 0
    async for article in new_articles:
        article_id = article.get("_id")
        try:
            title = article.get("title") or ""
            body_parts = [
                article.get("text") or "",
                article.get("content") or "",
                article.get("description") or "",
            ]
            combined_text = " ".join(part.strip() for part in [title, *body_parts] if part).strip()

            if not combined_text:
                logger.debug("Skipping article %s due to missing text", article_id)
                continue

            try:
                relevance_score = float(llm_client.score_relevance(combined_text))
            except Exception as exc:
                logger.warning("Relevance scoring failed for %s: %s", article_id, exc)
                relevance_score = 0.0

            try:
                sentiment_score = float(llm_client.analyze_sentiment(combined_text))
            except Exception as exc:
                logger.warning("Sentiment analysis failed for %s: %s", article_id, exc)
                sentiment_score = 0.0

            try:
                extracted_themes = llm_client.extract_themes([combined_text])
                themes: List[str] = [str(theme) for theme in extracted_themes] if isinstance(extracted_themes, list) else []
            except Exception as exc:
                logger.warning("Theme extraction failed for %s: %s", article_id, exc)
                themes = []

            sentiment_label = _derive_sentiment_label(sentiment_score)


            keyword_tokens = list(_tokenize_for_keywords(combined_text))
            keywords = _select_keywords(keyword_tokens)

            if themes:
                for theme in themes:
                    normalized_theme = theme.strip()
                    if normalized_theme and normalized_theme not in keywords:
                        keywords.append(normalized_theme)
                        if len(keywords) >= _MAX_KEYWORDS:
                            break

            sentiment_payload = {
                "score": sentiment_score,
                "magnitude": abs(sentiment_score),
                "label": sentiment_label,
                "provider": str(getattr(llm_client, "model_name", llm_client.__class__.__name__)),
                "updated_at": datetime.now(timezone.utc),
            }

            update_operations = {
                "$set": {
                    "relevance_score": relevance_score,
                    "sentiment_score": sentiment_score,
                    "sentiment_label": sentiment_label,
                    "sentiment": sentiment_payload,
                    "themes": themes,
                    "keywords": keywords,
                    "updated_at": datetime.now(timezone.utc),
                }
            }

            await collection.update_one({"_id": article_id}, update_operations)
            processed += 1
        except Exception as exc:
            logger.exception("Failed to enrich article %s: %s", article_id, exc)

    if processed:
        logger.info("Enriched %s article(s) with sentiment, themes, and keywords", processed)

    return processed


async def schedule_rss_fetch(interval_seconds: int) -> None:
    """Continuously run the RSS fetcher on a fixed interval."""
    logger.info("Starting RSS fetcher schedule with interval %s seconds", interval_seconds)
    while True:
        try:
            await fetch_and_process_rss_feeds()
            logger.info("RSS ingestion cycle completed")
        except asyncio.CancelledError:
            logger.info("RSS fetcher schedule cancelled")
            raise
        except Exception as exc:
            logger.exception("RSS ingestion cycle failed: %s", exc)
        await asyncio.sleep(interval_seconds)<|MERGE_RESOLUTION|>--- conflicted
+++ resolved
@@ -114,20 +114,15 @@
     collection = db.articles
     llm_client = get_llm_provider()
 
-    enrichment_query = {
-        "$or": [
-            {"relevance_score": {"$exists": False}},
-            {"relevance_score": None},
-<<<<<<< HEAD
-            {"relevance_score": 0.0},
-            {"sentiment_score": {"$exists": False}},
-            {"sentiment_score": None},
-            {"sentiment_score": 0.0},
-=======
-            {"sentiment_score": {"$exists": False}},
-            {"sentiment_score": None},
->>>>>>> c4f7b9f5
-            {"sentiment": {"$exists": False}},
+enrichment_query = {
+        '': [
+            {'relevance_score': {'': False}},
+            {'relevance_score': None},
+            {'relevance_score': 0.0},
+            {'sentiment_score': {'': False}},
+            {'sentiment_score': None},
+            {'sentiment_score': 0.0},
+            {'sentiment': {'': False}},
         ]
     }
 
